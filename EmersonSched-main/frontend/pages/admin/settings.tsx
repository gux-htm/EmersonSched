import { useEffect, useState } from 'react';
import Layout from '@/components/Layout';
import { useAuth } from '@/context/AuthContext';
import { useRouter } from 'next/router';
import { timingAPI } from '@/lib/api';
import { motion } from 'framer-motion';
import { toast } from 'react-toastify';
import { FiClock, FiCalendar, FiSettings, FiZap, FiX } from 'react-icons/fi';
import { Button } from '@/components/ui/button';
import { Input } from '@/components/ui/input';
import { Label } from '@/components/ui/label';
import { Card, CardContent, CardHeader, CardTitle } from '@/components/ui/card';
import { Select, SelectContent, SelectItem, SelectTrigger, SelectValue } from '@/components/ui/select';
import { Skeleton } from '@/components/ui/skeleton';

export default function Settings() {
  const { isAdmin } = useAuth();
  const router = useRouter();
  const [generating, setGenerating] = useState(false);
  const [slotGeneration, setSlotGeneration] = useState({
    shift: 'morning',
    start_time: '08:00',
    end_time: '13:00',
    distribution: [{ len: 90, count: 2 }, { len: 60, count: 1 }],
    working_days: ['monday', 'tuesday', 'wednesday', 'thursday', 'friday'],
  });

  useEffect(() => {
    if (!isAdmin) {
      router.push('/login');
    }
  }, [isAdmin, router]);

<<<<<<< HEAD
  const loadTimings = async () => {
    try {
      const response = await timingAPI.getUniversityTimings();
      if (response.data.timings) {
        const t = response.data.timings;
        setTimings(t);
        setTimingForm({
          opening_time: t.opening_time.substring(0, 5),
          closing_time: t.closing_time.substring(0, 5),
          break_duration: t.break_duration,
          slot_length: t.slot_length,
          working_days: typeof t.working_days === 'string'
            ? JSON.parse(t.working_days)
            : t.working_days,
        });
      }
    } catch (error) {
      console.error('Failed to load timings:', error);
    } finally {
      setLoading(false);
    }
  };

  const handleTimingSubmit = async (e: React.FormEvent) => {
    e.preventDefault();
    try {
      await timingAPI.setUniversityTimings(timingForm);
      toast.success('University timings updated successfully');
      loadTimings();
    } catch (error: any) {
      toast.error(error.response?.data?.error || 'Failed to update timings');
    }
  };

  const toggleDay = (day: string) => {
    setTimingForm((prev) => ({
      ...prev,
      working_days: prev.working_days.includes(day)
        ? prev.working_days.filter((d) => d !== day)
        : [...prev.working_days, day],
    }));
  };

=======
>>>>>>> e8f1bd4d
  const handleGenerateSlots = async () => {
    try {
      setGenerating(true);
      const response = await timingAPI.generateSlots({
        shift: slotGeneration.shift,
        start_time: slotGeneration.start_time + ':00',
        end_time: slotGeneration.end_time + ':00',
        distribution: slotGeneration.distribution,
        working_days: slotGeneration.working_days,
      });
      toast.success(`Generated ${response.data.count} time slots successfully!`);
    } catch (error: any) {
      console.error('Error generating slots:', error);
      toast.error(error.response?.data?.error || 'Failed to generate time slots');
    } finally {
      setGenerating(false);
    }
  };

<<<<<<< HEAD
  if (loading) {
    return (
      <Layout>
        <div className="space-y-6">
          <Skeleton className="h-12 w-1/2" />
          <Skeleton className="h-48" />
          <Skeleton className="h-96" />
        </div>
      </Layout>
    );
  }

  const days = [
    { key: 'monday', label: 'Monday' },
    { key: 'tuesday', label: 'Tuesday' },
    { key: 'wednesday', label: 'Wednesday' },
    { key: 'thursday', label: 'Thursday' },
    { key: 'friday', label: 'Friday' },
    { key: 'saturday', label: 'Saturday' },
  ];

=======
>>>>>>> e8f1bd4d
  return (
    <Layout>
      <div className="space-y-6">
        <div className="flex items-center space-x-3">
          <FiSettings size={32} className="text-primary" />
          <h1 className="text-3xl font-bold">University Settings</h1>
        </div>

<<<<<<< HEAD
        {timings && (
          <motion.div
            initial={{ opacity: 0, y: 20 }}
            animate={{ opacity: 1, y: 0 }}
          >
            <Card className="bg-primary text-primary-foreground">
              <CardHeader>
                <CardTitle>Current Settings</CardTitle>
              </CardHeader>
              <CardContent>
                <div className="grid grid-cols-2 md:grid-cols-4 gap-4">
                  <div>
                    <p className="text-sm">Opening Time</p>
                    <p className="text-2xl font-bold">{timings.opening_time.substring(0, 5)}</p>
                  </div>
                  <div>
                    <p className="text-sm">Closing Time</p>
                    <p className="text-2xl font-bold">{timings.closing_time.substring(0, 5)}</p>
                  </div>
                  <div>
                    <p className="text-sm">Break Duration</p>
                    <p className="text-2xl font-bold">{timings.break_duration} min</p>
                  </div>
                  <div>
                    <p className="text-sm">Slot Length</p>
                    <p className="text-2xl font-bold">{timings.slot_length} min</p>
                  </div>
                </div>
              </CardContent>
            </Card>
          </motion.div>
        )}

        <Card>
          <CardHeader>
            <CardTitle className="flex items-center space-x-3">
              <FiClock />
              <span>Configure University Timings</span>
            </CardTitle>
          </CardHeader>
          <CardContent>
            <form onSubmit={handleTimingSubmit} className="space-y-6">
              <div className="grid grid-cols-1 md:grid-cols-2 gap-6">
                <div className="space-y-2">
                  <Label htmlFor="opening_time">Opening Time</Label>
                  <Input id="opening_time" type="time" value={timingForm.opening_time} onChange={(e) => setTimingForm({ ...timingForm, opening_time: e.target.value })} required />
                </div>
                <div className="space-y-2">
                  <Label htmlFor="closing_time">Closing Time</Label>
                  <Input id="closing_time" type="time" value={timingForm.closing_time} onChange={(e) => setTimingForm({ ...timingForm, closing_time: e.target.value })} required />
                </div>
                <div className="space-y-2">
                  <Label htmlFor="break_duration">Break Duration (minutes)</Label>
                  <Input id="break_duration" type="number" value={timingForm.break_duration} onChange={(e) => setTimingForm({ ...timingForm, break_duration: parseInt(e.target.value) })} min="15" max="120" step="15" required />
                  <p className="text-sm text-muted-foreground">Typically lunch break (60 minutes)</p>
                </div>
                <div className="space-y-2">
                  <Label htmlFor="slot_length">Slot Length (minutes)</Label>
                  <Select value={timingForm.slot_length.toString()} onValueChange={(value) => setTimingForm({ ...timingForm, slot_length: parseInt(value) })}>
                    <SelectTrigger id="slot_length">
                      <SelectValue />
                    </SelectTrigger>
                    <SelectContent>
                      <SelectItem value="60">60 minutes (1 hour)</SelectItem>
                      <SelectItem value="90">90 minutes (1.5 hours)</SelectItem>
                      <SelectItem value="120">120 minutes (2 hours)</SelectItem>
                    </SelectContent>
                  </Select>
                  <p className="text-sm text-muted-foreground">Duration of each class period</p>
                </div>
              </div>
              <div>
                <Label className="flex items-center space-x-2">
                  <FiCalendar />
                  <span>Working Days</span>
                </Label>
                <div className="grid grid-cols-2 md:grid-cols-3 gap-3 mt-2">
                  {days.map((day) => (
                    <Button
                      key={day.key}
                      type="button"
                      variant={timingForm.working_days.includes(day.key) ? 'default' : 'outline'}
                      onClick={() => toggleDay(day.key)}
                    >
                      {day.label}
                    </Button>
                  ))}
                </div>
                <p className="text-sm text-muted-foreground mt-2">
                  Select the days when classes are conducted
                </p>
              </div>
              <div className="flex items-center space-x-4 pt-4 border-t">
                <Button type="submit">Save Settings</Button>
                <p className="text-sm text-muted-foreground">
                  ⚠️ Changing timings will regenerate time slots
                </p>
=======
        {/* Dynamic Slot Generation */}
        <div className="card border-t-4 border-indigo-500">
          <div className="flex items-center space-x-3 mb-6">
            <FiZap className="text-indigo-500" size={24} />
            <h2 className="text-xl font-bold text-gray-900">Dynamic Time Slot Generation</h2>
          </div>

          <form onSubmit={(e) => {
            e.preventDefault();
            handleGenerateSlots();
          }} className="space-y-6">
            <div className="bg-yellow-50 border-l-4 border-yellow-400 p-4 mb-4">
              <p className="text-sm text-yellow-800">
                Configure custom slot distributions. Example: 2 × 90min + 1 × 60min for morning shift.
              </p>
            </div>

            <div className="grid grid-cols-1 md:grid-cols-3 gap-6">
              <div>
                <label className="label">Shift</label>
                <select
                  value={slotGeneration.shift}
                  onChange={(e) => setSlotGeneration({ ...slotGeneration, shift: e.target.value })}
                  className="input"
                >
                  <option value="morning">Morning</option>
                  <option value="evening">Evening</option>
                  <option value="weekend">Weekend</option>
                </select>
>>>>>>> e8f1bd4d
              </div>
            </form>
          </CardContent>
        </Card>

        <Card>
          <CardHeader>
            <CardTitle className="flex items-center space-x-3">
              <FiZap />
              <span>Dynamic Time Slot Generation</span>
            </CardTitle>
          </CardHeader>
          <CardContent>
            <form onSubmit={(e) => { e.preventDefault(); handleGenerateSlots(); }} className="space-y-6">
              <div className="bg-yellow-100 dark:bg-yellow-900 border-l-4 border-yellow-400 p-4 mb-4">
                <p className="text-sm text-yellow-800 dark:text-yellow-200">
                  Configure custom slot distributions. Example: 2 × 90min + 1 × 60min for morning shift.
                </p>
              </div>
              <div className="grid grid-cols-1 md:grid-cols-3 gap-6">
                <div className="space-y-2">
                  <Label>Shift</Label>
                  <Select value={slotGeneration.shift} onValueChange={(value) => setSlotGeneration({ ...slotGeneration, shift: value })}>
                    <SelectTrigger>
                      <SelectValue />
                    </SelectTrigger>
                    <SelectContent>
                      <SelectItem value="morning">Morning</SelectItem>
                      <SelectItem value="evening">Evening</SelectItem>
                      <SelectItem value="weekend">Weekend</SelectItem>
                    </SelectContent>
                  </Select>
                </div>
                <div className="space-y-2">
                  <Label>Start Time</Label>
                  <Input type="time" value={slotGeneration.start_time} onChange={(e) => setSlotGeneration({ ...slotGeneration, start_time: e.target.value })} />
                </div>
                <div className="space-y-2">
                  <Label>End Time</Label>
                  <Input type="time" value={slotGeneration.end_time} onChange={(e) => setSlotGeneration({ ...slotGeneration, end_time: e.target.value })} />
                </div>
              </div>
              <div className="space-y-2">
                <Label>Slot Distribution</Label>
                <div className="space-y-2">
                  {slotGeneration.distribution.map((slot, idx) => (
                    <div key={idx} className="flex gap-2 items-center">
                      <Input type="number" value={slot.len} onChange={(e) => { const newDist = [...slotGeneration.distribution]; newDist[idx].len = parseInt(e.target.value); setSlotGeneration({ ...slotGeneration, distribution: newDist }); }} placeholder="Minutes" />
                      <span>×</span>
                      <Input type="number" value={slot.count} onChange={(e) => { const newDist = [...slotGeneration.distribution]; newDist[idx].count = parseInt(e.target.value); setSlotGeneration({ ...slotGeneration, distribution: newDist }); }} placeholder="Count" />
                      <Button type="button" variant="destructive" onClick={() => { const newDist = slotGeneration.distribution.filter((_, i) => i !== idx); setSlotGeneration({ ...slotGeneration, distribution: newDist }); }}><FiX /></Button>
                    </div>
                  ))}
                  <Button type="button" variant="outline" onClick={() => { setSlotGeneration({ ...slotGeneration, distribution: [...slotGeneration.distribution, { len: 60, count: 1 }], }); }}>Add Slot Type</Button>
                </div>
              </div>
              <div className="flex space-x-2">
                <Button type="submit" disabled={generating}>{generating ? 'Generating...' : 'Generate Time Slots'}</Button>
                <Button type="button" variant="outline" onClick={() => setSlotGeneration({ shift: 'morning', start_time: '08:00', end_time: '13:00', distribution: [{ len: 90, count: 2 }, { len: 60, count: 1 }], working_days: ['monday', 'tuesday', 'wednesday', 'thursday', 'friday'], })}>Reset to Default</Button>
              </div>
            </form>
          </CardContent>
        </Card>
      </div>
    </Layout>
  );
}<|MERGE_RESOLUTION|>--- conflicted
+++ resolved
@@ -31,52 +31,6 @@
     }
   }, [isAdmin, router]);
 
-<<<<<<< HEAD
-  const loadTimings = async () => {
-    try {
-      const response = await timingAPI.getUniversityTimings();
-      if (response.data.timings) {
-        const t = response.data.timings;
-        setTimings(t);
-        setTimingForm({
-          opening_time: t.opening_time.substring(0, 5),
-          closing_time: t.closing_time.substring(0, 5),
-          break_duration: t.break_duration,
-          slot_length: t.slot_length,
-          working_days: typeof t.working_days === 'string'
-            ? JSON.parse(t.working_days)
-            : t.working_days,
-        });
-      }
-    } catch (error) {
-      console.error('Failed to load timings:', error);
-    } finally {
-      setLoading(false);
-    }
-  };
-
-  const handleTimingSubmit = async (e: React.FormEvent) => {
-    e.preventDefault();
-    try {
-      await timingAPI.setUniversityTimings(timingForm);
-      toast.success('University timings updated successfully');
-      loadTimings();
-    } catch (error: any) {
-      toast.error(error.response?.data?.error || 'Failed to update timings');
-    }
-  };
-
-  const toggleDay = (day: string) => {
-    setTimingForm((prev) => ({
-      ...prev,
-      working_days: prev.working_days.includes(day)
-        ? prev.working_days.filter((d) => d !== day)
-        : [...prev.working_days, day],
-    }));
-  };
-
-=======
->>>>>>> e8f1bd4d
   const handleGenerateSlots = async () => {
     try {
       setGenerating(true);
@@ -96,30 +50,6 @@
     }
   };
 
-<<<<<<< HEAD
-  if (loading) {
-    return (
-      <Layout>
-        <div className="space-y-6">
-          <Skeleton className="h-12 w-1/2" />
-          <Skeleton className="h-48" />
-          <Skeleton className="h-96" />
-        </div>
-      </Layout>
-    );
-  }
-
-  const days = [
-    { key: 'monday', label: 'Monday' },
-    { key: 'tuesday', label: 'Tuesday' },
-    { key: 'wednesday', label: 'Wednesday' },
-    { key: 'thursday', label: 'Thursday' },
-    { key: 'friday', label: 'Friday' },
-    { key: 'saturday', label: 'Saturday' },
-  ];
-
-=======
->>>>>>> e8f1bd4d
   return (
     <Layout>
       <div className="space-y-6">
@@ -128,105 +58,6 @@
           <h1 className="text-3xl font-bold">University Settings</h1>
         </div>
 
-<<<<<<< HEAD
-        {timings && (
-          <motion.div
-            initial={{ opacity: 0, y: 20 }}
-            animate={{ opacity: 1, y: 0 }}
-          >
-            <Card className="bg-primary text-primary-foreground">
-              <CardHeader>
-                <CardTitle>Current Settings</CardTitle>
-              </CardHeader>
-              <CardContent>
-                <div className="grid grid-cols-2 md:grid-cols-4 gap-4">
-                  <div>
-                    <p className="text-sm">Opening Time</p>
-                    <p className="text-2xl font-bold">{timings.opening_time.substring(0, 5)}</p>
-                  </div>
-                  <div>
-                    <p className="text-sm">Closing Time</p>
-                    <p className="text-2xl font-bold">{timings.closing_time.substring(0, 5)}</p>
-                  </div>
-                  <div>
-                    <p className="text-sm">Break Duration</p>
-                    <p className="text-2xl font-bold">{timings.break_duration} min</p>
-                  </div>
-                  <div>
-                    <p className="text-sm">Slot Length</p>
-                    <p className="text-2xl font-bold">{timings.slot_length} min</p>
-                  </div>
-                </div>
-              </CardContent>
-            </Card>
-          </motion.div>
-        )}
-
-        <Card>
-          <CardHeader>
-            <CardTitle className="flex items-center space-x-3">
-              <FiClock />
-              <span>Configure University Timings</span>
-            </CardTitle>
-          </CardHeader>
-          <CardContent>
-            <form onSubmit={handleTimingSubmit} className="space-y-6">
-              <div className="grid grid-cols-1 md:grid-cols-2 gap-6">
-                <div className="space-y-2">
-                  <Label htmlFor="opening_time">Opening Time</Label>
-                  <Input id="opening_time" type="time" value={timingForm.opening_time} onChange={(e) => setTimingForm({ ...timingForm, opening_time: e.target.value })} required />
-                </div>
-                <div className="space-y-2">
-                  <Label htmlFor="closing_time">Closing Time</Label>
-                  <Input id="closing_time" type="time" value={timingForm.closing_time} onChange={(e) => setTimingForm({ ...timingForm, closing_time: e.target.value })} required />
-                </div>
-                <div className="space-y-2">
-                  <Label htmlFor="break_duration">Break Duration (minutes)</Label>
-                  <Input id="break_duration" type="number" value={timingForm.break_duration} onChange={(e) => setTimingForm({ ...timingForm, break_duration: parseInt(e.target.value) })} min="15" max="120" step="15" required />
-                  <p className="text-sm text-muted-foreground">Typically lunch break (60 minutes)</p>
-                </div>
-                <div className="space-y-2">
-                  <Label htmlFor="slot_length">Slot Length (minutes)</Label>
-                  <Select value={timingForm.slot_length.toString()} onValueChange={(value) => setTimingForm({ ...timingForm, slot_length: parseInt(value) })}>
-                    <SelectTrigger id="slot_length">
-                      <SelectValue />
-                    </SelectTrigger>
-                    <SelectContent>
-                      <SelectItem value="60">60 minutes (1 hour)</SelectItem>
-                      <SelectItem value="90">90 minutes (1.5 hours)</SelectItem>
-                      <SelectItem value="120">120 minutes (2 hours)</SelectItem>
-                    </SelectContent>
-                  </Select>
-                  <p className="text-sm text-muted-foreground">Duration of each class period</p>
-                </div>
-              </div>
-              <div>
-                <Label className="flex items-center space-x-2">
-                  <FiCalendar />
-                  <span>Working Days</span>
-                </Label>
-                <div className="grid grid-cols-2 md:grid-cols-3 gap-3 mt-2">
-                  {days.map((day) => (
-                    <Button
-                      key={day.key}
-                      type="button"
-                      variant={timingForm.working_days.includes(day.key) ? 'default' : 'outline'}
-                      onClick={() => toggleDay(day.key)}
-                    >
-                      {day.label}
-                    </Button>
-                  ))}
-                </div>
-                <p className="text-sm text-muted-foreground mt-2">
-                  Select the days when classes are conducted
-                </p>
-              </div>
-              <div className="flex items-center space-x-4 pt-4 border-t">
-                <Button type="submit">Save Settings</Button>
-                <p className="text-sm text-muted-foreground">
-                  ⚠️ Changing timings will regenerate time slots
-                </p>
-=======
         {/* Dynamic Slot Generation */}
         <div className="card border-t-4 border-indigo-500">
           <div className="flex items-center space-x-3 mb-6">
@@ -256,7 +87,6 @@
                   <option value="evening">Evening</option>
                   <option value="weekend">Weekend</option>
                 </select>
->>>>>>> e8f1bd4d
               </div>
             </form>
           </CardContent>
