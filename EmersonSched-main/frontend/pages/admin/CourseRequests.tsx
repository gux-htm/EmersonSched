import { useEffect, useState } from 'react';
import Layout from '@/components/Layout';
import { useAuth } from '@/context/AuthContext';
import { useRouter } from 'next/router';
import { timetableAPI } from '@/lib/api';
import { motion } from 'framer-motion';
import { toast } from 'react-toastify';
import { FiSend, FiEdit } from 'react-icons/fi';
import ChangeInstructorModal from '@/components/ChangeInstructorModal';

export default function AdminCourseRequests() {
  const { user } = useAuth();
  const router = useRouter();
  const [requests, setRequests] = useState<any[]>([]);
  const [loading, setLoading] = useState(true);
<<<<<<< HEAD
  const [filter, setFilter] = useState<'accepted' | 'pending'>('accepted');
=======
  const [sending, setSending] = useState(false);
  const [filter, setFilter] = useState<'accepted' | 'pending' | 'reassigned' | 'rescheduled'>('accepted');
  const [isModalOpen, setIsModalOpen] = useState(false);
  const [selectedRequest, setSelectedRequest] = useState<any>(null);
>>>>>>> ec1d27ef

  useEffect(() => {
    if (!user || user.role !== 'admin') {
      router.push('/login');
      return;
    }
    loadRequests();
  }, [user, router, filter]);

  const loadRequests = async () => {
    try {
      setLoading(true);
      const res = await timetableAPI.getCourseRequests({ status: filter });
      setRequests(res.data.requests || []);
    } catch (error) {
      console.error('Failed to load course requests:', error);
      toast.error('Failed to load course requests');
    } finally {
      setLoading(false);
    }
  };

  if (loading) {
    return <Layout><div className="spinner"></div></Layout>;
  }

  return (
    <Layout>
      <div className="space-y-6">
        <div className="flex justify-between items-center">
          <h1 className="text-3xl font-bold">Manage Course Requests</h1>
        </div>

        <div className="flex items-center gap-3 mb-6">
          <button
            onClick={() => setFilter('accepted')}
            className={`px-6 py-2 rounded-md font-medium transition-all duration-200 ${
              filter === 'accepted' ? 'bg-green-500 text-white shadow-md' : 'bg-gray-200 text-gray-700 hover:bg-gray-300'
            }`}
          >
            Accepted
          </button>
          <button
            onClick={() => setFilter('pending')}
            className={`px-6 py-2 rounded-md font-medium transition-all duration-200 ${
              filter === 'pending' ? 'bg-yellow-400 text-white shadow-md' : 'bg-gray-200 text-gray-700 hover:bg-gray-300'
            }`}
          >
            Pending
          </button>
          <button
            onClick={() => setFilter('reassigned')}
            className={`px-6 py-2 rounded-md font-medium transition-all duration-200 ${
              filter === 'reassigned'
                ? 'bg-blue-400 text-white shadow-md'
                : 'bg-gray-200 text-gray-700 hover:bg-gray-300'
            }`}
          >
            Reassigned
          </button>
          <button
            onClick={() => setFilter('rescheduled')}
            className={`px-6 py-2 rounded-md font-medium transition-all duration-200 ${
              filter === 'rescheduled'
                ? 'bg-purple-400 text-white shadow-md'
                : 'bg-gray-200 text-gray-700 hover:bg-gray-300'
            }`}
          >
            Rescheduled
          </button>
        </div>

        {requests.length === 0 ? (
          <div className="card text-center py-12">
            <p className="text-gray-600 text-lg">No {filter} course requests found</p>
          </div>
        ) : (
          <motion.div
            initial={{ opacity: 0 }}
            animate={{ opacity: 1 }}
            className="grid grid-cols-1 md:grid-cols-2 lg:grid-cols-3 gap-6"
          >
            {requests.map((req, i) => (
              <motion.div
                key={req.id}
                initial={{ opacity: 0, y: 10 }}
                animate={{ opacity: 1, y: 0 }}
                transition={{ delay: i * 0.03 }}
                className="card hover:shadow-lg transition-shadow"
              >
                <div className="space-y-3">
                  <h3 className="font-bold text-lg">{req.course_name}</h3>
                  <p className="text-sm text-gray-500">{req.course_code} (Offering ID: {req.offering_id})</p>
                  
                  <div className="space-y-1 text-sm">
                    <div><strong>Program:</strong> {req.program_name}</div>
                    <div><strong>Major:</strong> {req.major_name}</div>
                    <div><strong>Section:</strong> {req.section_name}</div>
                    <div><strong>Semester:</strong> {req.semester}</div>
                    <div><strong>Intake:</strong> {req.intake}</div>
                    <div><strong>Shift:</strong> {req.shift}</div>
                    <div><strong>Academic Year:</strong> {req.academic_year}</div>
                  </div>

                  {req.instructor_name ? (
                    <div className="pt-2 border-t">
                      <p className="text-sm text-green-600 font-medium">✓ Accepted by: {req.instructor_name}</p>
                    </div>
                  ) : (
                    <div className="pt-2 border-t">
                      <p className="text-sm text-red-600">No instructor assigned yet</p>
                    </div>
                  )}

                  {filter === 'accepted' && (
                    <div className="pt-2 border-t">
                      <button
                        onClick={() => {
                          setSelectedRequest(req);
                          setIsModalOpen(true);
                        }}
                        className="btn btn-sm btn-outline-primary w-full flex items-center justify-center gap-2"
                      >
                        <FiEdit />
                        Change Instructor
                      </button>
                    </div>
                  )}
                </div>
              </motion.div>
            ))}
          </motion.div>
        )}
      </div>
      {selectedRequest && (
        <ChangeInstructorModal
          isOpen={isModalOpen}
          onClose={() => setIsModalOpen(false)}
          courseRequest={selectedRequest}
          onSuccess={() => {
            setIsModalOpen(false);
            loadRequests();
          }}
        />
      )}
    </Layout>
  );
}<|MERGE_RESOLUTION|>--- conflicted
+++ resolved
@@ -13,14 +13,11 @@
   const router = useRouter();
   const [requests, setRequests] = useState<any[]>([]);
   const [loading, setLoading] = useState(true);
-<<<<<<< HEAD
   const [filter, setFilter] = useState<'accepted' | 'pending'>('accepted');
-=======
   const [sending, setSending] = useState(false);
   const [filter, setFilter] = useState<'accepted' | 'pending' | 'reassigned' | 'rescheduled'>('accepted');
   const [isModalOpen, setIsModalOpen] = useState(false);
   const [selectedRequest, setSelectedRequest] = useState<any>(null);
->>>>>>> ec1d27ef
 
   useEffect(() => {
     if (!user || user.role !== 'admin') {
